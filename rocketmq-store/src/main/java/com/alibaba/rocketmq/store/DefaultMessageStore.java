/**
 * Copyright (C) 2010-2013 Alibaba Group Holding Limited
 *
 * Licensed under the Apache License, Version 2.0 (the "License");
 * you may not use this file except in compliance with the License.
 * You may obtain a copy of the License at
 *
 *     http://www.apache.org/licenses/LICENSE-2.0
 *
 * Unless required by applicable law or agreed to in writing, software
 * distributed under the License is distributed on an "AS IS" BASIS,
 * WITHOUT WARRANTIES OR CONDITIONS OF ANY KIND, either express or implied.
 * See the License for the specific language governing permissions and
 * limitations under the License.
 */
package com.alibaba.rocketmq.store;

import com.alibaba.rocketmq.common.*;
import com.alibaba.rocketmq.common.constant.LoggerName;
import com.alibaba.rocketmq.common.message.MessageConst;
import com.alibaba.rocketmq.common.message.MessageDecoder;
import com.alibaba.rocketmq.common.message.MessageExt;
import com.alibaba.rocketmq.common.protocol.heartbeat.SubscriptionData;
import com.alibaba.rocketmq.common.running.RunningStats;
import com.alibaba.rocketmq.common.sysflag.MessageSysFlag;
import com.alibaba.rocketmq.store.config.BrokerRole;
import com.alibaba.rocketmq.store.config.MessageStoreConfig;
import com.alibaba.rocketmq.store.config.StorePathConfigHelper;
import com.alibaba.rocketmq.store.ha.HAService;
import com.alibaba.rocketmq.store.index.IndexService;
import com.alibaba.rocketmq.store.index.QueryOffsetResult;
import com.alibaba.rocketmq.store.schedule.ScheduleMessageService;
import com.alibaba.rocketmq.store.stats.BrokerStatsManager;

import org.slf4j.Logger;
import org.slf4j.LoggerFactory;

import java.io.File;
import java.io.IOException;
import java.net.SocketAddress;
import java.nio.ByteBuffer;
import java.util.*;
import java.util.Map.Entry;
import java.util.concurrent.ConcurrentHashMap;
import java.util.concurrent.Executors;
import java.util.concurrent.ScheduledExecutorService;
import java.util.concurrent.TimeUnit;
import java.util.concurrent.atomic.AtomicLong;

import static com.alibaba.rocketmq.store.config.BrokerRole.SLAVE;


/**
 * 存储层默认实现
 * 
 * @author shijia.wxr<vintage.wang@gmail.com>
 * @since 2013-7-21
 */
public class DefaultMessageStore implements MessageStore {
    private static final Logger log = LoggerFactory.getLogger(LoggerName.StoreLoggerName);
    // 消息过滤
    private final MessageFilter messageFilter = new DefaultMessageFilter();
    // 存储配置
    private final MessageStoreConfig messageStoreConfig;
    // CommitLog
    private final CommitLog commitLog;
    // ConsumeQueue集合
    private final ConcurrentHashMap<String/* topic */, ConcurrentHashMap<Integer/* queueId */, ConsumeQueue>> consumeQueueTable;
    // 逻辑队列刷盘服务
    private final FlushConsumeQueueService flushConsumeQueueService;
    // 清理物理文件服务
    private final CleanCommitLogService cleanCommitLogService;
    // 清理逻辑文件服务
    private final CleanConsumeQueueService cleanConsumeQueueService;
    // 消息索引服务
    private final IndexService indexService;
    // 预分配MapedFile对象服务
    private final AllocateMapedFileService allocateMapedFileService;
    // 从物理队列解析消息重新发送到逻辑队列
    private final ReputMessageService reputMessageService;
    // HA服务
    private final HAService haService;
    // 定时服务
    private final ScheduleMessageService scheduleMessageService;
    // 运行时数据统计
    private final StoreStatsService storeStatsService;
    // 运行过程标志位
    private final RunningFlags runningFlags = new RunningFlags();
    // 优化获取时间性能，精度1ms
    private final SystemClock systemClock = new SystemClock(1);
    // 存储服务是否启动
    private volatile boolean shutdown = true;
    // 存储检查点
    private StoreCheckpoint storeCheckpoint;
    // 权限控制后，打印间隔次数
    private AtomicLong printTimes = new AtomicLong(0);
    // 存储层的定时线程
    private final ScheduledExecutorService scheduledExecutorService = Executors.newSingleThreadScheduledExecutor(new ThreadFactoryImpl(
        "StoreScheduledThread"));
    private final BrokerStatsManager brokerStatsManager;
    private final MessageArrivingListener messageArrivingListener;
    private final BrokerConfig brokerConfig;


    public DefaultMessageStore(final MessageStoreConfig messageStoreConfig, final BrokerStatsManager brokerStatsManager,
            final MessageArrivingListener messageArrivingListener, final BrokerConfig brokerConfig) throws IOException {
        this.messageArrivingListener = messageArrivingListener;
        this.brokerConfig = brokerConfig;
        this.messageStoreConfig = messageStoreConfig;
        this.brokerStatsManager = brokerStatsManager;
        this.allocateMapedFileService = new AllocateMapedFileService(this);
        this.commitLog = new CommitLog(this);
        this.consumeQueueTable = new ConcurrentHashMap<String/* topic */, ConcurrentHashMap<Integer/* queueId */, ConsumeQueue>>(32);

        this.flushConsumeQueueService = new FlushConsumeQueueService();
        this.cleanCommitLogService = new CleanCommitLogService();
        this.cleanConsumeQueueService = new CleanConsumeQueueService();
        this.storeStatsService = new StoreStatsService();
        this.indexService = new IndexService(this);
        this.haService = new HAService(this);

        this.reputMessageService = new ReputMessageService();
        // reputMessageService依赖scheduleMessageService做定时消息的恢复，确保储备数据一致
        this.scheduleMessageService = new ScheduleMessageService(this);

        // load过程依赖此服务，所以提前启动
        this.allocateMapedFileService.start();
        // 因为下面的recover会分发请求到索引服务，如果不启动，分发过程会被流控
        this.indexService.start();
    }


    public void truncateDirtyLogicFiles(long phyOffset) {
        ConcurrentHashMap<String, ConcurrentHashMap<Integer, ConsumeQueue>> tables = DefaultMessageStore.this.consumeQueueTable;

        for (ConcurrentHashMap<Integer, ConsumeQueue> maps : tables.values()) {
            for (ConsumeQueue logic : maps.values()) {
                logic.truncateDirtyLogicFiles(phyOffset);
            }
        }
    }


    /**
     * 加载数据
     * 
     * @throws IOException
     */
    public boolean load() {
        boolean result = true;

        try {
            boolean lastExitOK = !this.isTempFileExist();
            log.info("last shutdown {}", (lastExitOK ? "normally" : "abnormally"));

            // load 定时进度
            // 这个步骤要放置到最前面，从CommitLog里Recover定时消息需要依赖加载的定时级别参数
            // slave依赖scheduleMessageService做定时消息的恢复
            if (null != scheduleMessageService) {
                result = result && this.scheduleMessageService.load();
            }

            // load Commit Log
            result = result && this.commitLog.load();

            // load Consume Queue
            result = result && this.loadConsumeQueue();

            if (result) {
                this.storeCheckpoint =
                        new StoreCheckpoint(StorePathConfigHelper.getStoreCheckpoint(this.messageStoreConfig.getStorePathRootDir()));

                this.indexService.load(lastExitOK);

                // 尝试恢复数据
                this.recover(lastExitOK);

                log.info("load over, and the max phy offset = {}", this.getMaxPhyOffset());
            }
        }
        catch (Exception e) {
            log.error("load exception", e);
            result = false;
        }

        if (!result) {
            this.allocateMapedFileService.shutdown();
        }

        return result;
    }


    private void addScheduleTask() {
        // 定时删除过期文件
        this.scheduledExecutorService.scheduleAtFixedRate(new Runnable() {
            @Override
            public void run() {
                DefaultMessageStore.this.cleanFilesPeriodically();
            }
        }, 1000 * 60, this.messageStoreConfig.getCleanResourceInterval(), TimeUnit.MILLISECONDS);

        // 定期检测数据结构的正确性
        this.scheduledExecutorService.scheduleAtFixedRate(new Runnable() {
            @Override
            public void run() {
                DefaultMessageStore.this.checkSelf();
            }
        }, 1, 10, TimeUnit.MINUTES);

        // 定时清理完全不使用的队列
        // this.scheduledExecutorService.scheduleAtFixedRate(new Runnable() {
        // @Override
        // public void run() {
        // DefaultMessageStore.this.cleanExpiredConsumerQueue();
        // }
        // }, 1, 1, TimeUnit.HOURS);
    }


    private void cleanFilesPeriodically() {
        this.cleanCommitLogService.run();
        this.cleanConsumeQueueService.run();
    }


    private void checkSelf() {
        this.commitLog.checkSelf();

        Iterator<Entry<String, ConcurrentHashMap<Integer, ConsumeQueue>>> it = this.consumeQueueTable.entrySet().iterator();
        while (it.hasNext()) {
            Entry<String, ConcurrentHashMap<Integer, ConsumeQueue>> next = it.next();
            Iterator<Entry<Integer, ConsumeQueue>> itNext = next.getValue().entrySet().iterator();
            while (itNext.hasNext()) {
                Entry<Integer, ConsumeQueue> cq = itNext.next();
                cq.getValue().checkSelf();
            }
        }
    }


    public void cleanExpiredConsumerQueue() {
        // CommitLog的最小Offset
        long minCommitLogOffset = this.commitLog.getMinOffset();

        Iterator<Entry<String, ConcurrentHashMap<Integer, ConsumeQueue>>> it = this.consumeQueueTable.entrySet().iterator();
        while (it.hasNext()) {
            Entry<String, ConcurrentHashMap<Integer, ConsumeQueue>> next = it.next();
            String topic = next.getKey();
            if (!topic.equals(ScheduleMessageService.SCHEDULE_TOPIC)) {
                ConcurrentHashMap<Integer, ConsumeQueue> queueTable = next.getValue();
                Iterator<Entry<Integer, ConsumeQueue>> itQT = queueTable.entrySet().iterator();
                while (itQT.hasNext()) {
                    Entry<Integer, ConsumeQueue> nextQT = itQT.next();
                    long maxCLOffsetInConsumeQueue = nextQT.getValue().getLastOffset();

                    // maxCLOffsetInConsumeQueue==-1有可能正好是索引文件刚好创建的那一时刻,此时不清除数据
                    if (maxCLOffsetInConsumeQueue == -1) {
                        log.warn("maybe ConsumeQueue was created just now. topic={} queueId={} maxPhysicOffset={} minLogicOffset={}.",//
                            nextQT.getValue().getTopic(),//
                            nextQT.getValue().getQueueId(),//
                            nextQT.getValue().getMaxPhysicOffset(),//
                            nextQT.getValue().getMinLogicOffset());
                    }
                    else if (maxCLOffsetInConsumeQueue < minCommitLogOffset) {
                        log.info(
                            "cleanExpiredConsumerQueue: {} {} consumer queue destroyed, minCommitLogOffset: {} maxCLOffsetInConsumeQueue: {}",//
                            topic,//
                            nextQT.getKey(),//
                            minCommitLogOffset,//
                            maxCLOffsetInConsumeQueue);

                        DefaultMessageStore.this.commitLog.removeQueurFromTopicQueueTable(nextQT.getValue().getTopic(), nextQT.getValue()
                            .getQueueId());

                        nextQT.getValue().destroy();
                        itQT.remove();
                    }
                }

                if (queueTable.isEmpty()) {
                    log.info("cleanExpiredConsumerQueue: {},topic destroyed", topic);
                    it.remove();
                }
            }
        }
    }


    /**
     * 启动存储服务
     * 
     * @throws Exception
     */
    public void start() throws Exception {
        this.flushConsumeQueueService.start();
        this.commitLog.start();
        this.storeStatsService.start();

        // slave不启动scheduleMessageService避免对消费队列的并发操作
        if (this.scheduleMessageService != null && SLAVE != messageStoreConfig.getBrokerRole()) {
            this.scheduleMessageService.start();
        }

        this.reputMessageService.setReputFromOffset(this.commitLog.getMaxOffset());
        this.reputMessageService.start();

        this.haService.start();

        this.createTempFile();
        this.addScheduleTask();
        this.shutdown = false;
    }


    /**
     * 关闭存储服务
     */
    public void shutdown() {
        if (!this.shutdown) {
            this.shutdown = true;

            this.scheduledExecutorService.shutdown();

            try {
                // 等待其他调用停止
                Thread.sleep(1000 * 3);
            }
            catch (InterruptedException e) {
                log.error("shutdown Exception, ", e);
            }

            if (this.scheduleMessageService != null) {
                this.scheduleMessageService.shutdown();
            }

            this.haService.shutdown();

            this.storeStatsService.shutdown();
            this.indexService.shutdown();
            this.flushConsumeQueueService.shutdown();
            this.commitLog.shutdown();
            this.reputMessageService.shutdown();
            this.allocateMapedFileService.shutdown();
            this.storeCheckpoint.flush();
            this.storeCheckpoint.shutdown();

            if (this.runningFlags.isWriteable()) {
                this.deleteFile(StorePathConfigHelper.getAbortFile(this.messageStoreConfig.getStorePathRootDir()));
            }
            else {
                log.warn("the store may be wrong, so shutdown abnormally, and keep abort file.");
            }
        }
    }


    public void destroy() {
        this.destroyLogics();
        this.commitLog.destroy();
        this.indexService.destroy();
        this.deleteFile(StorePathConfigHelper.getAbortFile(this.messageStoreConfig.getStorePathRootDir()));
        this.deleteFile(StorePathConfigHelper.getStoreCheckpoint(this.messageStoreConfig.getStorePathRootDir()));
    }


    public void destroyLogics() {
        for (ConcurrentHashMap<Integer, ConsumeQueue> maps : this.consumeQueueTable.values()) {
            for (ConsumeQueue logic : maps.values()) {
                logic.destroy();
            }
        }
    }


    public PutMessageResult putMessage(MessageExtBrokerInner msg) {
        if (this.shutdown) {
            log.warn("message store has shutdown, so putMessage is forbidden");
            return new PutMessageResult(PutMessageStatus.SERVICE_NOT_AVAILABLE, null);
        }

        if (BrokerRole.SLAVE == this.messageStoreConfig.getBrokerRole()) {
            long value = this.printTimes.getAndIncrement();
            if ((value % 50000) == 0) {
                log.warn("message store is slave mode, so putMessage is forbidden ");
            }

            return new PutMessageResult(PutMessageStatus.SERVICE_NOT_AVAILABLE, null);
        }

        if (!this.runningFlags.isWriteable()) {
            long value = this.printTimes.getAndIncrement();
            if ((value % 50000) == 0) {
                log.warn("message store is not writeable, so putMessage is forbidden " + this.runningFlags.getFlagBits());
            }

            return new PutMessageResult(PutMessageStatus.SERVICE_NOT_AVAILABLE, null);
        }
        else {
            this.printTimes.set(0);
        }

        // message topic长度校验
        if (msg.getTopic().length() > Byte.MAX_VALUE) {
            log.warn("putMessage message topic length too long " + msg.getTopic().length());
            return new PutMessageResult(PutMessageStatus.MESSAGE_ILLEGAL, null);
        }

        // message properties长度校验
        if (msg.getPropertiesString() != null && msg.getPropertiesString().length() > Short.MAX_VALUE) {
            log.warn("putMessage message properties length too long " + msg.getPropertiesString().length());
            return new PutMessageResult(PutMessageStatus.MESSAGE_ILLEGAL, null);
        }

        long beginTime = this.getSystemClock().now();
        PutMessageResult result = this.commitLog.putMessage(msg);
        // 性能数据统计
        long eclipseTime = this.getSystemClock().now() - beginTime;
        if (eclipseTime > 1000) {
            log.warn("putMessage not in lock eclipse time(ms) " + eclipseTime);
        }
        this.storeStatsService.setPutMessageEntireTimeMax(eclipseTime);

        if (null == result || !result.isOk()) {
            this.storeStatsService.getPutMessageFailedTimes().incrementAndGet();
        }

        return result;
    }


    public SystemClock getSystemClock() {
        return systemClock;
    }


    private long nextOffsetCorrection(long oldOffset, long newOffset) {
        long nextOffset = oldOffset;
        // 备机默认不纠正 pull offset
        if (this.getMessageStoreConfig().getBrokerRole() != BrokerRole.SLAVE || this.getMessageStoreConfig().isOffsetCheckInSlave()) {
            nextOffset = newOffset;
        }
        return nextOffset;
    }


    public GetMessageResult getMessage(final String group, final String topic, final int queueId, final long offset, final int maxMsgNums,
            final SubscriptionData subscriptionData) {
        if (this.shutdown) {
            log.warn("message store has shutdown, so getMessage is forbidden");
            return null;
        }

        if (!this.runningFlags.isReadable()) {
            log.warn("message store is not readable, so getMessage is forbidden " + this.runningFlags.getFlagBits());
            return null;
        }

        long beginTime = this.getSystemClock().now();

        // 枚举变量，取消息结果
        GetMessageStatus status = GetMessageStatus.NO_MESSAGE_IN_QUEUE;
        // 当被过滤后，返回下一次开始的Offset
        long nextBeginOffset = offset;
        // 逻辑队列中的最小Offset
        long minOffset = 0;
        // 逻辑队列中的最大Offset
        long maxOffset = 0;

        GetMessageResult getResult = new GetMessageResult();

        // 有个读写锁，所以只访问一次，避免锁开销影响性能
        final long maxOffsetPy = this.commitLog.getMaxOffset();

        ConsumeQueue consumeQueue = findConsumeQueue(topic, queueId);
        if (consumeQueue != null) {
            minOffset = consumeQueue.getMinOffsetInQuque();
            maxOffset = consumeQueue.getMaxOffsetInQuque();

            if (maxOffset == 0) {
                status = GetMessageStatus.NO_MESSAGE_IN_QUEUE;
                nextBeginOffset = nextOffsetCorrection(offset, 0);
            }
            else if (offset < minOffset) {
                status = GetMessageStatus.OFFSET_TOO_SMALL;
                nextBeginOffset = nextOffsetCorrection(offset, minOffset);
            }
            else if (offset == maxOffset) {
                status = GetMessageStatus.OFFSET_OVERFLOW_ONE;
                nextBeginOffset = nextOffsetCorrection(offset, offset);
            }
            else if (offset > maxOffset) {
                status = GetMessageStatus.OFFSET_OVERFLOW_BADLY;
                if (0 == minOffset) {
                    nextBeginOffset = nextOffsetCorrection(offset, minOffset);
                }
                else {
                    nextBeginOffset = nextOffsetCorrection(offset, maxOffset);
                }
            }
            else {
                SelectMapedBufferResult bufferConsumeQueue = consumeQueue.getIndexBuffer(offset);
                if (bufferConsumeQueue != null) {
                    try {
                        status = GetMessageStatus.NO_MATCHED_MESSAGE;

                        long nextPhyFileStartOffset = Long.MIN_VALUE;
                        long maxPhyOffsetPulling = 0;

                        int i = 0;
                        final int MaxFilterMessageCount = 16000;
                        boolean diskFallRecorded = false;
                        for (; i < bufferConsumeQueue.getSize() && i < MaxFilterMessageCount; i += ConsumeQueue.CQStoreUnitSize) {
                            long offsetPy = bufferConsumeQueue.getByteBuffer().getLong();
                            int sizePy = bufferConsumeQueue.getByteBuffer().getInt();
                            long tagsCode = bufferConsumeQueue.getByteBuffer().getLong();

                            maxPhyOffsetPulling = offsetPy;

                            // 说明物理文件正在被删除
                            if (nextPhyFileStartOffset != Long.MIN_VALUE) {
                                if (offsetPy < nextPhyFileStartOffset)
                                    continue;
                            }

                            // 判断是否拉磁盘数据
                            boolean isInDisk = checkInDiskByCommitOffset(offsetPy, maxOffsetPy);
                            // 此批消息达到上限了
                            if (this.isTheBatchFull(sizePy, maxMsgNums, getResult.getBufferTotalSize(), getResult.getMessageCount(),
                                isInDisk)) {
                                break;
                            }

                            // 消息过滤
                            if (this.messageFilter.isMessageMatched(subscriptionData, tagsCode)) {
                                SelectMapedBufferResult selectResult = this.commitLog.getMessage(offsetPy, sizePy);
                                if (selectResult != null) {
                                    this.storeStatsService.getGetMessageTransferedMsgCount().incrementAndGet();
                                    getResult.addMessage(selectResult);
                                    status = GetMessageStatus.FOUND;
                                    nextPhyFileStartOffset = Long.MIN_VALUE;

                                    // 统计读取磁盘落后情况
                                    if (diskFallRecorded) {
                                        diskFallRecorded = true;
                                        long fallBehind = consumeQueue.getMaxPhysicOffset() - offsetPy;
                                        brokerStatsManager.recordDiskFallBehind(group, topic, queueId, fallBehind);
                                    }

                                    // 统计消息数据
                                    if (isInDisk && brokerStatsManager != null) {
                                        brokerStatsManager.incGroupGetFromDiskNums(group, topic, 1);
                                        brokerStatsManager.incGroupGetFromDiskSize(group, topic, selectResult.getSize());
                                        brokerStatsManager.incBrokerGetFromDiskNums(1);
                                    }
                                }
                                else {
                                    if (getResult.getBufferTotalSize() == 0) {
                                        status = GetMessageStatus.MESSAGE_WAS_REMOVING;
                                    }

                                    // 物理文件正在被删除，尝试跳过
                                    nextPhyFileStartOffset = this.commitLog.rollNextFile(offsetPy);
                                }
                            }
                            else {
                                if (getResult.getBufferTotalSize() == 0) {
                                    status = GetMessageStatus.NO_MATCHED_MESSAGE;
                                }

                                if (log.isDebugEnabled()) {
                                    log.debug("message type not matched, client: " + subscriptionData + " server: " + tagsCode);
                                }
                            }
                        }

                        nextBeginOffset = offset + (i / ConsumeQueue.CQStoreUnitSize);

                        // TODO 是否会影响性能，需要测试
                        long diff = this.getMaxPhyOffset() - maxPhyOffsetPulling;
                        long memory =
                                (long) (StoreUtil.TotalPhysicalMemorySize * (this.messageStoreConfig.getAccessMessageInMemoryMaxRatio() / 100.0));
                        getResult.setSuggestPullingFromSlave(diff > memory);
                    }
                    finally {
                        // 必须释放资源
                        bufferConsumeQueue.release();
                    }
                }
                else {
                    status = GetMessageStatus.OFFSET_FOUND_NULL;
                    nextBeginOffset = nextOffsetCorrection(offset, consumeQueue.rollNextFile(offset));
                    log.warn("consumer request topic: " + topic + "offset: " + offset + " minOffset: " + minOffset + " maxOffset: "
                            + maxOffset + ", but access logic queue failed.");
                }
            }
        }
        // 请求的队列Id没有
        else {
            status = GetMessageStatus.NO_MATCHED_LOGIC_QUEUE;
            nextBeginOffset = nextOffsetCorrection(offset, 0);
        }

        if (GetMessageStatus.FOUND == status) {
            this.storeStatsService.getGetMessageTimesTotalFound().incrementAndGet();
        }
        else {
            this.storeStatsService.getGetMessageTimesTotalMiss().incrementAndGet();
        }
        long eclipseTime = this.getSystemClock().now() - beginTime;
        this.storeStatsService.setGetMessageEntireTimeMax(eclipseTime);

        getResult.setStatus(status);
        getResult.setNextBeginOffset(nextBeginOffset);
        getResult.setMaxOffset(maxOffset);
        getResult.setMinOffset(minOffset);
        return getResult;
    }


    /**
     * 返回的是当前队列的最大Offset，这个Offset没有对应的消息
     */
    public long getMaxOffsetInQuque(String topic, int queueId) {
        ConsumeQueue logic = this.findConsumeQueue(topic, queueId);
        if (logic != null) {
            long offset = logic.getMaxOffsetInQuque();
            return offset;
        }

        return 0;
    }


    /**
     * 返回的是当前队列的最小Offset
     */
    public long getMinOffsetInQuque(String topic, int queueId) {
        ConsumeQueue logic = this.findConsumeQueue(topic, queueId);
        if (logic != null) {
            return logic.getMinOffsetInQuque();
        }

        return -1;
    }


    public long getOffsetInQueueByTime(String topic, int queueId, long timestamp) {
        ConsumeQueue logic = this.findConsumeQueue(topic, queueId);
        if (logic != null) {
            return logic.getOffsetInQueueByTime(timestamp);
        }

        return 0;
    }


    public MessageExt lookMessageByOffset(long commitLogOffset) {
        SelectMapedBufferResult sbr = this.commitLog.getMessage(commitLogOffset, 4);
        if (null != sbr) {
            try {
                // 1 TOTALSIZE
                int size = sbr.getByteBuffer().getInt();
                return lookMessageByOffset(commitLogOffset, size);
            }
            finally {
                sbr.release();
            }
        }

        return null;
    }


    @Override
    public SelectMapedBufferResult selectOneMessageByOffset(long commitLogOffset) {
        SelectMapedBufferResult sbr = this.commitLog.getMessage(commitLogOffset, 4);
        if (null != sbr) {
            try {
                // 1 TOTALSIZE
                int size = sbr.getByteBuffer().getInt();
                return this.commitLog.getMessage(commitLogOffset, size);
            }
            finally {
                sbr.release();
            }
        }

        return null;
    }


    @Override
    public SelectMapedBufferResult selectOneMessageByOffset(long commitLogOffset, int msgSize) {
        return this.commitLog.getMessage(commitLogOffset, msgSize);
    }


    public String getRunningDataInfo() {
        return this.storeStatsService.toString();
    }


    @Override
    public HashMap<String, String> getRuntimeInfo() {
        HashMap<String, String> result = this.storeStatsService.getRuntimeInfo();
        // 检测物理文件磁盘空间
        {
            String storePathPhysic = DefaultMessageStore.this.getMessageStoreConfig().getStorePathCommitLog();
            double physicRatio = UtilAll.getDiskPartitionSpaceUsedPercent(storePathPhysic);
            result.put(RunningStats.commitLogDiskRatio.name(), String.valueOf(physicRatio));

        }

        // 检测逻辑文件磁盘空间
        {

            String storePathLogics = StorePathConfigHelper.getStorePathConsumeQueue(this.messageStoreConfig.getStorePathRootDir());
            double logicsRatio = UtilAll.getDiskPartitionSpaceUsedPercent(storePathLogics);
            result.put(RunningStats.consumeQueueDiskRatio.name(), String.valueOf(logicsRatio));
        }

        // 延时进度
        {
            if (this.scheduleMessageService != null) {
                this.scheduleMessageService.buildRunningStats(result);
            }
        }

        result.put(RunningStats.commitLogMinOffset.name(), String.valueOf(DefaultMessageStore.this.getMinPhyOffset()));
        result.put(RunningStats.commitLogMaxOffset.name(), String.valueOf(DefaultMessageStore.this.getMaxPhyOffset()));

        return result;
    }


    @Override
    public long getMaxPhyOffset() {
        return this.commitLog.getMaxOffset();
    }


    @Override
    public long getEarliestMessageTime(String topic, int queueId) {
        ConsumeQueue logicQueue = this.findConsumeQueue(topic, queueId);
        if (logicQueue != null) {
            long minLogicOffset = logicQueue.getMinLogicOffset();

            SelectMapedBufferResult result = logicQueue.getIndexBuffer(minLogicOffset / ConsumeQueue.CQStoreUnitSize);
            if (result != null) {
                try {
                    final long phyOffset = result.getByteBuffer().getLong();
                    final int size = result.getByteBuffer().getInt();
                    long storeTime = this.getCommitLog().pickupStoretimestamp(phyOffset, size);
                    return storeTime;
                }
                catch (Exception e) {
                }
                finally {
                    result.release();
                }
            }
        }

        return -1;
    }


    @Override
    public long getMessageStoreTimeStamp(String topic, int queueId, long offset) {
        ConsumeQueue logicQueue = this.findConsumeQueue(topic, queueId);
        if (logicQueue != null) {
            SelectMapedBufferResult result = logicQueue.getIndexBuffer(offset);
            if (result != null) {
                try {
                    final long phyOffset = result.getByteBuffer().getLong();
                    final int size = result.getByteBuffer().getInt();
                    long storeTime = this.getCommitLog().pickupStoretimestamp(phyOffset, size);
                    return storeTime;
                }
                catch (Exception e) {
                }
                finally {
                    result.release();
                }
            }
        }

        return -1;
    }


    @Override
    public long getMessageTotalInQueue(String topic, int queueId) {
        ConsumeQueue logicQueue = this.findConsumeQueue(topic, queueId);
        if (logicQueue != null) {
            return logicQueue.getMessageTotalInQueue();
        }

        return -1;
    }


    @Override
    public SelectMapedBufferResult getCommitLogData(final long offset) {
        if (this.shutdown) {
            log.warn("message store has shutdown, so getPhyQueueData is forbidden");
            return null;
        }

        return this.commitLog.getData(offset);
    }


    @Override
    public boolean appendToCommitLog(long startOffset, byte[] data) {
        if (this.shutdown) {
            log.warn("message store has shutdown, so appendToPhyQueue is forbidden");
            return false;
        }

        boolean result = this.commitLog.appendData(startOffset, data);
        if (result) {
            this.reputMessageService.wakeup();
        }
        else {
            log.error("appendToPhyQueue failed " + startOffset + " " + data.length);
        }

        return result;
    }


    @Override
    public void excuteDeleteFilesManualy() {
        this.cleanCommitLogService.excuteDeleteFilesManualy();
    }


    @Override
    public QueryMessageResult queryMessage(String topic, String key, int maxNum, long begin, long end) {
        QueryMessageResult queryMessageResult = new QueryMessageResult();

        long lastQueryMsgTime = end;

        for (int i = 0; i < 3; i++) {
            QueryOffsetResult queryOffsetResult = this.indexService.queryOffset(topic, key, maxNum, begin, lastQueryMsgTime);
            if (queryOffsetResult.getPhyOffsets().isEmpty()) {
                break;
            }

            // 从小到达排序
            Collections.sort(queryOffsetResult.getPhyOffsets());

            queryMessageResult.setIndexLastUpdatePhyoffset(queryOffsetResult.getIndexLastUpdatePhyoffset());
            queryMessageResult.setIndexLastUpdateTimestamp(queryOffsetResult.getIndexLastUpdateTimestamp());

            for (int m = 0; m < queryOffsetResult.getPhyOffsets().size(); m++) {
                long offset = queryOffsetResult.getPhyOffsets().get(m);

                try {
                    // 在服务器检验Hash冲突
                    boolean match = true;
                    MessageExt msg = this.lookMessageByOffset(offset);
                    if (0 == m) {
                        lastQueryMsgTime = msg.getStoreTimestamp();
                    }

                    String[] keyArray = msg.getKeys().split(MessageConst.KEY_SEPARATOR);
                    if (topic.equals(msg.getTopic())) {
                        for (String k : keyArray) {
                            if (k.equals(key)) {
                                match = true;
                                break;
                            }
                        }
                    }

                    if (match) {
                        SelectMapedBufferResult result = this.commitLog.getData(offset, false);
                        if (result != null) {
                            int size = result.getByteBuffer().getInt(0);
                            result.getByteBuffer().limit(size);
                            result.setSize(size);
                            queryMessageResult.addMessage(result);
                        }
                    }
                    else {
                        log.warn("queryMessage hash duplicate, {} {}", topic, key);
                    }
                }
                catch (Exception e) {
                    log.error("queryMessage exception", e);
                }
            }

            // 只要查到记录就返回
            if (queryMessageResult.getBufferTotalSize() > 0) {
                break;
            }

            // 都遍历完了， 但是没有找到消息
            if (lastQueryMsgTime < begin) {
                break;
            }
        }

        return queryMessageResult;
    }


    @Override
    public void updateHaMasterAddress(String newAddr) {
        this.haService.updateMasterAddress(newAddr);
    }


    @Override
    public long now() {
        return this.systemClock.now();
    }


    public CommitLog getCommitLog() {
        return commitLog;
    }


    public MessageExt lookMessageByOffset(long commitLogOffset, int size) {
        SelectMapedBufferResult sbr = this.commitLog.getMessage(commitLogOffset, size);
        if (null != sbr) {
            try {
                return MessageDecoder.decode(sbr.getByteBuffer(), true, false);
            }
            finally {
                sbr.release();
            }
        }

        return null;
    }


    public ConsumeQueue findConsumeQueue(String topic, int queueId) {
        ConcurrentHashMap<Integer, ConsumeQueue> map = consumeQueueTable.get(topic);
        if (null == map) {
            ConcurrentHashMap<Integer, ConsumeQueue> newMap = new ConcurrentHashMap<Integer, ConsumeQueue>(128);
            ConcurrentHashMap<Integer, ConsumeQueue> oldMap = consumeQueueTable.putIfAbsent(topic, newMap);
            if (oldMap != null) {
                map = oldMap;
            }
            else {
                map = newMap;
            }
        }

        ConsumeQueue logic = map.get(queueId);
        if (null == logic) {
            ConsumeQueue newLogic = new ConsumeQueue(//
                topic,//
                queueId,//
                StorePathConfigHelper.getStorePathConsumeQueue(this.messageStoreConfig.getStorePathRootDir()),//
                this.getMessageStoreConfig().getMapedFileSizeConsumeQueue(),//
                this);
            ConsumeQueue oldLogic = map.putIfAbsent(queueId, newLogic);
            if (oldLogic != null) {
                logic = oldLogic;
            }
            else {
                logic = newLogic;
            }
        }

        return logic;
    }


    private boolean isTheBatchFull(int sizePy, int maxMsgNums, int bufferTotal, int messageTotal, boolean isInDisk) {
        // 第一条消息可以不做限制
        if (0 == bufferTotal || 0 == messageTotal) {
            return false;
        }

        if ((messageTotal + 1) >= maxMsgNums) {
            return true;
        }

        // 消息在磁盘
        if (isInDisk) {
            if ((bufferTotal + sizePy) > this.messageStoreConfig.getMaxTransferBytesOnMessageInDisk()) {
                return true;
            }

            if ((messageTotal + 1) > this.messageStoreConfig.getMaxTransferCountOnMessageInDisk()) {
                return true;
            }
        }
        // 消息在内存
        else {
            if ((bufferTotal + sizePy) > this.messageStoreConfig.getMaxTransferBytesOnMessageInMemory()) {
                return true;
            }

            if ((messageTotal + 1) > this.messageStoreConfig.getMaxTransferCountOnMessageInMemory()) {
                return true;
            }
        }

        return false;
    }


    private void deleteFile(final String fileName) {
        File file = new File(fileName);
        boolean result = file.delete();
        log.info(fileName + (result ? " delete OK" : " delete Failed"));
    }


    /**
     * 启动服务后，在存储根目录创建临时文件，类似于 UNIX VI编辑工具
     * 
     * @throws IOException
     */
    private void createTempFile() throws IOException {
        String fileName = StorePathConfigHelper.getAbortFile(this.messageStoreConfig.getStorePathRootDir());
        File file = new File(fileName);
        MapedFile.ensureDirOK(file.getParent());
        boolean result = file.createNewFile();
        log.info(fileName + (result ? " create OK" : " already exists"));
    }


    private boolean isTempFileExist() {
        String fileName = StorePathConfigHelper.getAbortFile(this.messageStoreConfig.getStorePathRootDir());
        File file = new File(fileName);
        return file.exists();
    }


    private boolean loadConsumeQueue() {
        File dirLogic = new File(StorePathConfigHelper.getStorePathConsumeQueue(this.messageStoreConfig.getStorePathRootDir()));
        File[] fileTopicList = dirLogic.listFiles();
        if (fileTopicList != null) {
            // TOPIC 遍历
            for (File fileTopic : fileTopicList) {
                String topic = fileTopic.getName();
                // TOPIC 下队列遍历
                File[] fileQueueIdList = fileTopic.listFiles();
                if (fileQueueIdList != null) {
                    for (File fileQueueId : fileQueueIdList) {
                        int queueId = Integer.parseInt(fileQueueId.getName());
                        ConsumeQueue logic = new ConsumeQueue(//
                            topic,//
                            queueId,//
                            StorePathConfigHelper.getStorePathConsumeQueue(this.messageStoreConfig.getStorePathRootDir()),//
                            this.getMessageStoreConfig().getMapedFileSizeConsumeQueue(),//
                            this);
                        this.putConsumeQueue(topic, queueId, logic);
                        if (!logic.load()) {
                            return false;
                        }
                    }
                }
            }
        }

        log.info("load logics queue all over, OK");

        return true;
    }


    public MessageStoreConfig getMessageStoreConfig() {
        return messageStoreConfig;
    }


    private void putConsumeQueue(final String topic, final int queueId, final ConsumeQueue consumeQueue) {
        ConcurrentHashMap<Integer/* queueId */, ConsumeQueue> map = this.consumeQueueTable.get(topic);
        if (null == map) {
            map = new ConcurrentHashMap<Integer/* queueId */, ConsumeQueue>();
            map.put(queueId, consumeQueue);
            this.consumeQueueTable.put(topic, map);
        }
        else {
            map.put(queueId, consumeQueue);
        }
    }


    private void recover(final boolean lastExitOK) {
        // 先按照正常流程恢复Consume Queue
        this.recoverConsumeQueue();

        // 正常数据恢复
        if (lastExitOK) {
            this.commitLog.recoverNormally();
        }
        // 异常数据恢复，OS CRASH或者JVM CRASH或者机器掉电
        else {
            this.commitLog.recoverAbnormally();
        }

        this.recoverTopicQueueTable();
    }


    private void recoverTopicQueueTable() {
        HashMap<String/* topic-queueid */, Long/* offset */> table = new HashMap<String, Long>(1024);
        long minPhyOffset = this.commitLog.getMinOffset();
        for (ConcurrentHashMap<Integer, ConsumeQueue> maps : this.consumeQueueTable.values()) {
            for (ConsumeQueue logic : maps.values()) {
                // 恢复写入消息时，记录的队列offset
                String key = logic.getTopic() + "-" + logic.getQueueId();
                table.put(key, logic.getMaxOffsetInQuque());
                // 恢复每个队列的最小offset
                logic.correctMinOffset(minPhyOffset);
            }
        }

        this.commitLog.setTopicQueueTable(table);
    }


    private void recoverConsumeQueue() {
        for (ConcurrentHashMap<Integer, ConsumeQueue> maps : this.consumeQueueTable.values()) {
            for (ConsumeQueue logic : maps.values()) {
                logic.recover();
            }
        }
    }


    public void putMessagePostionInfo(String topic, int queueId, long offset, int size, long tagsCode, long storeTimestamp, long logicOffset) {
        ConsumeQueue cq = this.findConsumeQueue(topic, queueId);
        cq.putMessagePostionInfoWrapper(offset, size, tagsCode, storeTimestamp, logicOffset);
    }


    public AllocateMapedFileService getAllocateMapedFileService() {
        return allocateMapedFileService;
    }


    public StoreStatsService getStoreStatsService() {
        return storeStatsService;
    }


    public RunningFlags getAccessRights() {
        return runningFlags;
    }


    public ConcurrentHashMap<String, ConcurrentHashMap<Integer, ConsumeQueue>> getConsumeQueueTable() {
        return consumeQueueTable;
    }


    public StoreCheckpoint getStoreCheckpoint() {
        return storeCheckpoint;
    }


    public HAService getHaService() {
        return haService;
    }


    public ScheduleMessageService getScheduleMessageService() {
        return scheduleMessageService;
    }


    public RunningFlags getRunningFlags() {
        return runningFlags;
    }

    /**
     * 清理物理文件服务
     */
    class CleanCommitLogService {
        // 手工触发一次最多删除次数
        private final static int MaxManualDeleteFileTimes = 20;
        // 磁盘空间警戒水位，超过，则停止接收新消息（出于保护自身目的）
        private final double DiskSpaceWarningLevelRatio = Double.parseDouble(System.getProperty(
            "rocketmq.broker.diskSpaceWarningLevelRatio", "0.90"));
        // 磁盘空间强制删除文件水位
        private final double DiskSpaceCleanForciblyRatio = Double.parseDouble(System.getProperty(
            "rocketmq.broker.diskSpaceCleanForciblyRatio", "0.85"));
        private long lastRedeleteTimestamp = 0;
        // 手工触发删除消息
        private volatile int manualDeleteFileSeveralTimes = 0;
        // 立刻开始强制删除文件
        private volatile boolean cleanImmediately = false;


        public void excuteDeleteFilesManualy() {
            this.manualDeleteFileSeveralTimes = MaxManualDeleteFileTimes;
            DefaultMessageStore.log.info("excuteDeleteFilesManualy was invoked");
        }


        public void run() {
            try {
                this.deleteExpiredFiles();

                this.redeleteHangedFile();
            }
            catch (Exception e) {
                DefaultMessageStore.log.warn(this.getServiceName() + " service has exception. ", e);
            }
        }


        public String getServiceName() {
            return CleanCommitLogService.class.getSimpleName();
        }


        /**
         * 最前面的文件有可能Hang住，定期检查一下
         */
        private void redeleteHangedFile() {
            int interval = DefaultMessageStore.this.getMessageStoreConfig().getRedeleteHangedFileInterval();
            long currentTimestamp = System.currentTimeMillis();
            if ((currentTimestamp - this.lastRedeleteTimestamp) > interval) {
                this.lastRedeleteTimestamp = currentTimestamp;
                int destroyMapedFileIntervalForcibly =
                        DefaultMessageStore.this.getMessageStoreConfig().getDestroyMapedFileIntervalForcibly();
                if (DefaultMessageStore.this.commitLog.retryDeleteFirstFile(destroyMapedFileIntervalForcibly)) {
                    // TODO
                }
            }
        }


        private void deleteExpiredFiles() {
            int deleteCount = 0;
            long fileReservedTime = DefaultMessageStore.this.getMessageStoreConfig().getFileReservedTime();
            int deletePhysicFilesInterval = DefaultMessageStore.this.getMessageStoreConfig().getDeleteCommitLogFilesInterval();
            int destroyMapedFileIntervalForcibly = DefaultMessageStore.this.getMessageStoreConfig().getDestroyMapedFileIntervalForcibly();

            boolean timeup = this.isTimeToDelete();
            boolean spacefull = this.isSpaceToDelete();
            boolean manualDelete = this.manualDeleteFileSeveralTimes > 0;

            // 删除物理队列文件
            if (timeup || spacefull || manualDelete) {

                if (manualDelete)
                    this.manualDeleteFileSeveralTimes--;

                // 是否立刻强制删除文件
                boolean cleanAtOnce = DefaultMessageStore.this.getMessageStoreConfig().isCleanFileForciblyEnable() && this.cleanImmediately;

                log.info("begin to delete before {} hours file. timeup: {} spacefull: {} manualDeleteFileSeveralTimes: {} cleanAtOnce: {}",//
                    fileReservedTime,//
                    timeup,//
                    spacefull,//
                    manualDeleteFileSeveralTimes,//
                    cleanAtOnce);

                // 小时转化成毫秒
                fileReservedTime *= 60 * 60 * 1000;

                deleteCount =
                        DefaultMessageStore.this.commitLog.deleteExpiredFile(fileReservedTime, deletePhysicFilesInterval,
                            destroyMapedFileIntervalForcibly, cleanAtOnce);
                if (deleteCount > 0) {
                    // TODO
                }
                // 危险情况：磁盘满了，但是又无法删除文件
                else if (spacefull) {
                    // XXX: warn and notify me
                    log.warn("disk space will be full soon, but delete file failed.");
                }
            }
        }


        /**
         * 是否可以删除文件，空间是否满足
         */
        private boolean isSpaceToDelete() {
            double ratio = DefaultMessageStore.this.getMessageStoreConfig().getDiskMaxUsedSpaceRatio() / 100.0;

            cleanImmediately = false;

            // 检测物理文件磁盘空间
            {
                String storePathPhysic = DefaultMessageStore.this.getMessageStoreConfig().getStorePathCommitLog();
                double physicRatio = UtilAll.getDiskPartitionSpaceUsedPercent(storePathPhysic);
                if (physicRatio > DiskSpaceWarningLevelRatio) {
                    boolean diskok = DefaultMessageStore.this.runningFlags.getAndMakeDiskFull();
                    if (diskok) {
                        DefaultMessageStore.log.error("physic disk maybe full soon " + physicRatio + ", so mark disk full");
                        System.gc();
                    }

                    cleanImmediately = true;
                }
                else if (physicRatio > DiskSpaceCleanForciblyRatio) {
                    cleanImmediately = true;
                }
                else {
                    boolean diskok = DefaultMessageStore.this.runningFlags.getAndMakeDiskOK();
                    if (!diskok) {
                        DefaultMessageStore.log.info("physic disk space OK " + physicRatio + ", so mark disk ok");
                    }
                }

                if (physicRatio < 0 || physicRatio > ratio) {
                    DefaultMessageStore.log.info("physic disk maybe full soon, so reclaim space, " + physicRatio);
                    return true;
                }
            }

            // 检测逻辑文件磁盘空间
            {
                String storePathLogics =
                        StorePathConfigHelper.getStorePathConsumeQueue(DefaultMessageStore.this.getMessageStoreConfig()
                            .getStorePathRootDir());
                double logicsRatio = UtilAll.getDiskPartitionSpaceUsedPercent(storePathLogics);
                if (logicsRatio > DiskSpaceWarningLevelRatio) {
                    boolean diskok = DefaultMessageStore.this.runningFlags.getAndMakeDiskFull();
                    if (diskok) {
                        DefaultMessageStore.log.error("logics disk maybe full soon " + logicsRatio + ", so mark disk full");
                        System.gc();
                    }

                    cleanImmediately = true;
                }
                else if (logicsRatio > DiskSpaceCleanForciblyRatio) {
                    cleanImmediately = true;
                }
                else {
                    boolean diskok = DefaultMessageStore.this.runningFlags.getAndMakeDiskOK();
                    if (!diskok) {
                        DefaultMessageStore.log.info("logics disk space OK " + logicsRatio + ", so mark disk ok");
                    }
                }

                if (logicsRatio < 0 || logicsRatio > ratio) {
                    DefaultMessageStore.log.info("logics disk maybe full soon, so reclaim space, " + logicsRatio);
                    return true;
                }
            }

            return false;
        }


        /**
         * 是否可以删除文件，时间是否满足
         */
        private boolean isTimeToDelete() {
            String when = DefaultMessageStore.this.getMessageStoreConfig().getDeleteWhen();
            if (UtilAll.isItTimeToDo(when)) {
                DefaultMessageStore.log.info("it's time to reclaim disk space, " + when);
                return true;
            }

            return false;
        }


        public int getManualDeleteFileSeveralTimes() {
            return manualDeleteFileSeveralTimes;
        }


        public void setManualDeleteFileSeveralTimes(int manualDeleteFileSeveralTimes) {
            this.manualDeleteFileSeveralTimes = manualDeleteFileSeveralTimes;
        }
    }

    /**
     * 清理逻辑文件服务
     */
    class CleanConsumeQueueService {
        private long lastPhysicalMinOffset = 0;


        private void deleteExpiredFiles() {
            int deleteLogicsFilesInterval = DefaultMessageStore.this.getMessageStoreConfig().getDeleteConsumeQueueFilesInterval();

            long minOffset = DefaultMessageStore.this.commitLog.getMinOffset();
            if (minOffset > this.lastPhysicalMinOffset) {
                this.lastPhysicalMinOffset = minOffset;

                // 删除逻辑队列文件
                ConcurrentHashMap<String, ConcurrentHashMap<Integer, ConsumeQueue>> tables = DefaultMessageStore.this.consumeQueueTable;

                for (ConcurrentHashMap<Integer, ConsumeQueue> maps : tables.values()) {
                    for (ConsumeQueue logic : maps.values()) {
                        int deleteCount = logic.deleteExpiredFile(minOffset);

                        if (deleteCount > 0 && deleteLogicsFilesInterval > 0) {
                            try {
                                Thread.sleep(deleteLogicsFilesInterval);
                            }
                            catch (InterruptedException e) {
                            }
                        }
                    }
                }

                // 删除索引
                DefaultMessageStore.this.indexService.deleteExpiredFile(minOffset);
            }
        }


        public void run() {
            try {
                this.deleteExpiredFiles();
            }
            catch (Exception e) {
                DefaultMessageStore.log.warn(this.getServiceName() + " service has exception. ", e);
            }
        }


        public String getServiceName() {
            return CleanConsumeQueueService.class.getSimpleName();
        }
    }

    /**
     * 逻辑队列刷盘服务
     */
    class FlushConsumeQueueService extends ServiceThread {
        private static final int RetryTimesOver = 3;
        private long lastFlushTimestamp = 0;


        private void doFlush(int retryTimes) {
            /**
             * 变量含义：如果大于0，则标识这次刷盘必须刷多少个page，如果=0，则有多少刷多少
             */
            int flushConsumeQueueLeastPages = DefaultMessageStore.this.getMessageStoreConfig().getFlushConsumeQueueLeastPages();

            if (retryTimes == RetryTimesOver) {
                flushConsumeQueueLeastPages = 0;
            }

            long logicsMsgTimestamp = 0;

            // 定时刷盘
            int flushConsumeQueueThoroughInterval = DefaultMessageStore.this.getMessageStoreConfig().getFlushConsumeQueueThoroughInterval();
            long currentTimeMillis = System.currentTimeMillis();
            if (currentTimeMillis >= (this.lastFlushTimestamp + flushConsumeQueueThoroughInterval)) {
                this.lastFlushTimestamp = currentTimeMillis;
                flushConsumeQueueLeastPages = 0;
                logicsMsgTimestamp = DefaultMessageStore.this.getStoreCheckpoint().getLogicsMsgTimestamp();
            }

            ConcurrentHashMap<String, ConcurrentHashMap<Integer, ConsumeQueue>> tables = DefaultMessageStore.this.consumeQueueTable;

            for (ConcurrentHashMap<Integer, ConsumeQueue> maps : tables.values()) {
                for (ConsumeQueue cq : maps.values()) {
                    boolean result = false;
                    for (int i = 0; i < retryTimes && !result; i++) {
                        result = cq.commit(flushConsumeQueueLeastPages);
                    }
                }
            }

            if (0 == flushConsumeQueueLeastPages) {
                if (logicsMsgTimestamp > 0) {
                    DefaultMessageStore.this.getStoreCheckpoint().setLogicsMsgTimestamp(logicsMsgTimestamp);
                }
                DefaultMessageStore.this.getStoreCheckpoint().flush();
            }
        }


        public void run() {
            DefaultMessageStore.log.info(this.getServiceName() + " service started");

            while (!this.isStoped()) {
                try {
                    int interval = DefaultMessageStore.this.getMessageStoreConfig().getFlushIntervalConsumeQueue();
                    this.waitForRunning(interval);
                    this.doFlush(1);
                }
                catch (Exception e) {
                    DefaultMessageStore.log.warn(this.getServiceName() + " service has exception. ", e);
                }
            }

            // 正常shutdown时，要保证全部刷盘才退出
            this.doFlush(RetryTimesOver);

            DefaultMessageStore.log.info(this.getServiceName() + " service end");
        }


        @Override
        public String getServiceName() {
            return FlushConsumeQueueService.class.getSimpleName();
        }


        @Override
        public long getJointime() {
            return 1000 * 60;
        }
    }


    public void doDispatch(DispatchRequest req) {
        final int tranType = MessageSysFlag.getTransactionValue(req.getSysFlag());
        // 1、分发消息位置信息到ConsumeQueue
        switch (tranType) {
        case MessageSysFlag.TransactionNotType:
        case MessageSysFlag.TransactionCommitType:
            // 将请求发到具体的Consume Queue
            DefaultMessageStore.this.putMessagePostionInfo(req.getTopic(), req.getQueueId(), req.getCommitLogOffset(), req.getMsgSize(),
                req.getTagsCode(), req.getStoreTimestamp(), req.getConsumeQueueOffset());
            break;
        case MessageSysFlag.TransactionPreparedType:
        case MessageSysFlag.TransactionRollbackType:
            break;
        }

        if (DefaultMessageStore.this.getMessageStoreConfig().isMessageIndexEnable()) {
            DefaultMessageStore.this.indexService.buildIndex(req);
        }
    }

    /**
     * 从Commitlog Load消息，并分发到各个Consume Queue
     */
    class ReputMessageService extends ServiceThread {
        @Override
        public void shutdown() {
            for (int i = 0; i < 50 && this.isCommitLogAvailable(); i++) {
                try {
                    Thread.sleep(100);
                }
                catch (InterruptedException e) {
                }
            }

            if (this.isCommitLogAvailable()) {
                log.warn("shutdown ReputMessageService, but commitlog have not finish to be dispatched, CL: {} reputFromOffset: {}",
                    DefaultMessageStore.this.commitLog.getMaxOffset(), this.reputFromOffset);
            }

            super.shutdown();
        }

        // 从这里开始解析物理队列数据，并分发到逻辑队列
        private volatile long reputFromOffset = 0;


        public long getReputFromOffset() {
            return reputFromOffset;
        }


        public void setReputFromOffset(long reputFromOffset) {
            this.reputFromOffset = reputFromOffset;
        }


        private boolean isCommitLogAvailable() {
            return this.reputFromOffset < DefaultMessageStore.this.commitLog.getMaxOffset();
        }


        public long behind() {
            return DefaultMessageStore.this.commitLog.getMaxOffset() - this.reputFromOffset;
        }


        private void doReput() {
            for (boolean doNext = true; this.isCommitLogAvailable() && doNext;) {
                SelectMapedBufferResult result = DefaultMessageStore.this.commitLog.getData(reputFromOffset);
                if (result != null) {
                    try {
                        // 当主机有很多数据，备机没有数据时，此时启动备机，备机会从主机的末尾开始拉数据
                        // 这时reputFromOffset的初始值和commitlog的值不匹配。
                        this.reputFromOffset = result.getStartOffset();

                        for (int readSize = 0; readSize < result.getSize() && doNext;) {
                            DispatchRequest dispatchRequest =
                                    DefaultMessageStore.this.commitLog.checkMessageAndReturnSize(result.getByteBuffer(), false, false);
                            int size = dispatchRequest.getMsgSize();
                            // 正常数据
                            if (dispatchRequest.isSuccess() && size > 0) {
                                DefaultMessageStore.this.doDispatch(dispatchRequest);
                                // 长轮询通知
                                if (BrokerRole.SLAVE != DefaultMessageStore.this.getMessageStoreConfig().getBrokerRole()
                                        && DefaultMessageStore.this.brokerConfig.isLongPollingEnable()) {
                                    DefaultMessageStore.this.messageArrivingListener.arriving(dispatchRequest.getTopic(),
                                        dispatchRequest.getQueueId(), dispatchRequest.getConsumeQueueOffset() + 1);
                                }
                                // FIXED BUG By shijia
                                this.reputFromOffset += size;
                                readSize += size;
                                if (DefaultMessageStore.this.getMessageStoreConfig().getBrokerRole() == BrokerRole.SLAVE) {
                                    DefaultMessageStore.this.storeStatsService.getSinglePutMessageTopicTimesTotal(
                                        dispatchRequest.getTopic()).incrementAndGet();
                                    DefaultMessageStore.this.storeStatsService
                                        .getSinglePutMessageTopicSizeTotal(dispatchRequest.getTopic()).addAndGet(
                                            dispatchRequest.getMsgSize());
                                }
                            }
<<<<<<< HEAD
=======
                            // 文件中间读到错误
                            else if (size == -1) {
                                doNext = false;
                                // 如果是备机模式，会很频繁走到这里。因为主备复制按照数据块来复制，会频繁出现半条消息达到
                                // 如果是主机模式，消息一定是完整的。即使异常掉电或者kill -9 也会将半条消息纠错
                                if(DefaultMessageStore.this.brokerConfig.getBrokerId() == MixAll.MASTER_ID){
                                    log.error("the master dispatch message to consume queue error, COMMITLOG OFFSET: {}",this.reputFromOffset);
                                    // 一旦发生，强制跳到最新写入处
                                    this.reputFromOffset += (result.getSize() - readSize);
                                }
                            }
>>>>>>> 54215f72
                            // 走到文件末尾，切换至下一个文件
                            else if (dispatchRequest.isSuccess() && size == 0) {
                                this.reputFromOffset = DefaultMessageStore.this.commitLog.rollNextFile(this.reputFromOffset);
                                readSize = result.getSize();
                            }
                            // total size 与 byteBuffer 解析结果不一致
                            else if (!dispatchRequest.isSuccess() && size > 0) {
                                this.reputFromOffset += size;
                            }
                            // 文件中间读到错误
                            else if (!dispatchRequest.isSuccess()) {
                                doNext = false;
                            }
                        }
                    }
                    finally {
                        result.release();
                    }
                }
                else {
                    doNext = false;
                }
            }
        }


        @Override
        public void run() {
            DefaultMessageStore.log.info(this.getServiceName() + " service started");

            while (!this.isStoped()) {
                try {
                    Thread.sleep(1);
                    this.doReput();
                }
                catch (Exception e) {
                    DefaultMessageStore.log.warn(this.getServiceName() + " service has exception. ", e);
                }
            }

            DefaultMessageStore.log.info(this.getServiceName() + " service end");
        }


        @Override
        public String getServiceName() {
            return ReputMessageService.class.getSimpleName();
        }

    }


    @Override
    public long getCommitLogOffsetInQueue(String topic, int queueId, long cqOffset) {
        ConsumeQueue consumeQueue = findConsumeQueue(topic, queueId);
        if (consumeQueue != null) {
            SelectMapedBufferResult bufferConsumeQueue = consumeQueue.getIndexBuffer(cqOffset);
            if (bufferConsumeQueue != null) {
                try {
                    long offsetPy = bufferConsumeQueue.getByteBuffer().getLong();
                    return offsetPy;
                }
                finally {
                    bufferConsumeQueue.release();
                }
            }
        }

        return 0;
    }


    @Override
    public long getMinPhyOffset() {
        return this.commitLog.getMinOffset();
    }


    @Override
    public long slaveFallBehindMuch() {
        return this.commitLog.getMaxOffset() - this.haService.getPush2SlaveMaxOffset().get();
    }


    @Override
    public int cleanUnusedTopic(Set<String> topics) {
        Iterator<Entry<String, ConcurrentHashMap<Integer, ConsumeQueue>>> it = this.consumeQueueTable.entrySet().iterator();
        while (it.hasNext()) {
            Entry<String, ConcurrentHashMap<Integer, ConsumeQueue>> next = it.next();
            String topic = next.getKey();
            // Topic可以删除
            if (!topics.contains(topic) && !topic.equals(ScheduleMessageService.SCHEDULE_TOPIC)) {
                ConcurrentHashMap<Integer, ConsumeQueue> queueTable = next.getValue();
                for (ConsumeQueue cq : queueTable.values()) {
                    cq.destroy();
                    log.info("cleanUnusedTopic: {} {} ConsumeQueue cleaned",//
                        cq.getTopic(), //
                        cq.getQueueId() //
                    );

                    this.commitLog.removeQueurFromTopicQueueTable(cq.getTopic(), cq.getQueueId());
                }
                it.remove();

                log.info("cleanUnusedTopic: {},topic destroyed", topic);
            }
        }

        return 0;
    }


    public Map<String, Long> getMessageIds(final String topic, final int queueId, long minOffset, long maxOffset, SocketAddress storeHost) {
        Map<String, Long> messageIds = new HashMap<String, Long>();
        if (this.shutdown) {
            return messageIds;
        }

        ConsumeQueue consumeQueue = findConsumeQueue(topic, queueId);
        if (consumeQueue != null) {
            minOffset = Math.max(minOffset, consumeQueue.getMinOffsetInQuque());
            maxOffset = Math.min(maxOffset, consumeQueue.getMaxOffsetInQuque());

            if (maxOffset == 0) {
                return messageIds;
            }

            long nextOffset = minOffset;
            while (nextOffset < maxOffset) {
                SelectMapedBufferResult bufferConsumeQueue = consumeQueue.getIndexBuffer(nextOffset);
                if (bufferConsumeQueue != null) {
                    try {
                        int i = 0;
                        for (; i < bufferConsumeQueue.getSize(); i += ConsumeQueue.CQStoreUnitSize) {
                            long offsetPy = bufferConsumeQueue.getByteBuffer().getLong();
                            final ByteBuffer msgIdMemory = ByteBuffer.allocate(MessageDecoder.MSG_ID_LENGTH);
                            String msgId =
                                    MessageDecoder.createMessageId(msgIdMemory, MessageExt.SocketAddress2ByteBuffer(storeHost), offsetPy);
                            messageIds.put(msgId, nextOffset++);
                            if (nextOffset > maxOffset) {
                                return messageIds;
                            }
                        }
                    }
                    finally {
                        // 必须释放资源
                        bufferConsumeQueue.release();
                    }
                }
                else {
                    return messageIds;
                }
            }
        }
        return messageIds;
    }


    private boolean checkInDiskByCommitOffset(long offsetPy, long maxOffsetPy) {
        long memory = (long) (StoreUtil.TotalPhysicalMemorySize * (this.messageStoreConfig.getAccessMessageInMemoryMaxRatio() / 100.0));
        return (maxOffsetPy - offsetPy) > memory;
    }


    @Override
    public boolean checkInDiskByConsumeOffset(final String topic, final int queueId, long consumeOffset) {
        // 有个读写锁，所以只访问一次，避免锁开销影响性能
        final long maxOffsetPy = this.commitLog.getMaxOffset();

        ConsumeQueue consumeQueue = findConsumeQueue(topic, queueId);
        if (consumeQueue != null) {
            SelectMapedBufferResult bufferConsumeQueue = consumeQueue.getIndexBuffer(consumeOffset);
            if (bufferConsumeQueue != null) {
                try {
                    for (int i = 0; i < bufferConsumeQueue.getSize();) {
                        i += ConsumeQueue.CQStoreUnitSize;
                        long offsetPy = bufferConsumeQueue.getByteBuffer().getLong();
                        return checkInDiskByCommitOffset(offsetPy, maxOffsetPy);
                    }
                }
                finally {
                    // 必须释放资源
                    bufferConsumeQueue.release();
                }
            }
            else {
                return false;
            }
        }
        return false;
    }


    public BrokerStatsManager getBrokerStatsManager() {
        return brokerStatsManager;
    }


    public long dispatchBehindBytes() {
        return this.reputMessageService.behind();
    }
}<|MERGE_RESOLUTION|>--- conflicted
+++ resolved
@@ -1597,33 +1597,19 @@
                                 if (BrokerRole.SLAVE != DefaultMessageStore.this.getMessageStoreConfig().getBrokerRole()
                                         && DefaultMessageStore.this.brokerConfig.isLongPollingEnable()) {
                                     DefaultMessageStore.this.messageArrivingListener.arriving(dispatchRequest.getTopic(),
-                                        dispatchRequest.getQueueId(), dispatchRequest.getConsumeQueueOffset() + 1);
+                                            dispatchRequest.getQueueId(), dispatchRequest.getConsumeQueueOffset() + 1);
                                 }
                                 // FIXED BUG By shijia
                                 this.reputFromOffset += size;
                                 readSize += size;
                                 if (DefaultMessageStore.this.getMessageStoreConfig().getBrokerRole() == BrokerRole.SLAVE) {
                                     DefaultMessageStore.this.storeStatsService.getSinglePutMessageTopicTimesTotal(
-                                        dispatchRequest.getTopic()).incrementAndGet();
+                                            dispatchRequest.getTopic()).incrementAndGet();
                                     DefaultMessageStore.this.storeStatsService
-                                        .getSinglePutMessageTopicSizeTotal(dispatchRequest.getTopic()).addAndGet(
+                                            .getSinglePutMessageTopicSizeTotal(dispatchRequest.getTopic()).addAndGet(
                                             dispatchRequest.getMsgSize());
                                 }
                             }
-<<<<<<< HEAD
-=======
-                            // 文件中间读到错误
-                            else if (size == -1) {
-                                doNext = false;
-                                // 如果是备机模式，会很频繁走到这里。因为主备复制按照数据块来复制，会频繁出现半条消息达到
-                                // 如果是主机模式，消息一定是完整的。即使异常掉电或者kill -9 也会将半条消息纠错
-                                if(DefaultMessageStore.this.brokerConfig.getBrokerId() == MixAll.MASTER_ID){
-                                    log.error("the master dispatch message to consume queue error, COMMITLOG OFFSET: {}",this.reputFromOffset);
-                                    // 一旦发生，强制跳到最新写入处
-                                    this.reputFromOffset += (result.getSize() - readSize);
-                                }
-                            }
->>>>>>> 54215f72
                             // 走到文件末尾，切换至下一个文件
                             else if (dispatchRequest.isSuccess() && size == 0) {
                                 this.reputFromOffset = DefaultMessageStore.this.commitLog.rollNextFile(this.reputFromOffset);
@@ -1636,6 +1622,13 @@
                             // 文件中间读到错误
                             else if (!dispatchRequest.isSuccess()) {
                                 doNext = false;
+                                // 如果是备机模式，会很频繁走到这里。因为主备复制按照数据块来复制，会频繁出现半条消息达到
+                                // 如果是主机模式，消息一定是完整的。即使异常掉电或者kill -9 也会将半条消息纠错
+                                if(DefaultMessageStore.this.brokerConfig.getBrokerId() == MixAll.MASTER_ID){
+                                    log.error("the master dispatch message to consume queue error, COMMITLOG OFFSET: {}",this.reputFromOffset);
+                                    // 一旦发生，强制跳到最新写入处
+                                    this.reputFromOffset += (result.getSize() - readSize);
+                                }
                             }
                         }
                     }
