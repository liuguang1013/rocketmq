--- conflicted
+++ resolved
@@ -18,13 +18,7 @@
 import com.alibaba.rocketmq.common.message.MessageExt;
 import com.alibaba.rocketmq.common.protocol.heartbeat.SubscriptionData;
 
-<<<<<<< HEAD
-import java.net.SocketAddress;
 import java.util.HashMap;
-import java.util.Map;
-=======
-import java.util.HashMap;
->>>>>>> 7d66d5bf
 import java.util.Set;
 
 
@@ -202,23 +196,12 @@
 
 
     public long dispatchBehindBytes();
-<<<<<<< HEAD
-    
+
     public long flush();
-    
-    public void resetWriteOffset(long phyOffset);
-    
+
+    public boolean resetWriteOffset(long phyOffset);
+
+    public long getConfirmOffset();
+
     public void setConfirmOffset(long phyOffset);
-    
-    public long getConfirmOffset();
-=======
-
-    public long flush();
-
-    public boolean resetWriteOffset(long phyOffset);
-
-    public long getConfirmOffset();
-
-    public void setConfirmOffset(long phyOffset);
->>>>>>> 7d66d5bf
 }