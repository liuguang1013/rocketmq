--- conflicted
+++ resolved
@@ -148,15 +148,15 @@
     // 2014-07-19 Add By shijia
     public static final int GET_CONSUMER_RUNNING_INFO = 307;
 
-<<<<<<< HEAD
+ 
     // 查找被修正 offset (转发组件）
     public static final int QUERY_CORRECTION_OFFSET = 308;
-=======
+ 
     // 通过Broker直接向某个Consumer发送一条消息，并立刻消费，返回结果给broker，再返回给调用方
     // 2014-08-11 Add By shijia
-    public static final int CONSUME_MESSAGE_DIRECTLY = 308;
+    public static final int CONSUME_MESSAGE_DIRECTLY = 309;
 
     // Broker 发送消息，优化网络数据包
-    public static final int SEND_MESSAGE_V2 = 309;
->>>>>>> ad09b24b
+    public static final int SEND_MESSAGE_V2 = 310;
+ 
 }